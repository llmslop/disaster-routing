--- conflicted
+++ resolved
@@ -178,18 +178,12 @@
                 and req.source not in dz.nodes
             ):
                 dz.remove_from_graph(topology.graph)
-<<<<<<< HEAD
-        dcs = set(content_placement[req.content_id])
-        dcs.difference_update((route.node_list[-1] for route in routes))
-        for dc in dcs:
-            route = randomized_dfs(random, topology.graph, req.source, dc)
-=======
-        avail_dcs = list(dcs)
+        avail_dcs = set(dcs)
+        avail_dcs.difference_update((route.node_list[-1] for route in routes))
         while len(avail_dcs) > 0:
             route = randomized_dfs(
-                random, topology.graph, dist_map, req.source, avail_dcs
-            )
->>>>>>> d53d3c97
+                random, topology.graph, dist_map, req.source, list(avail_dcs)
+            )
             if route is None:
                 break
             route = Individual.shorten_route(route, dcs)
