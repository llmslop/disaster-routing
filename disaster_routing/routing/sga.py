--- conflicted
+++ resolved
@@ -18,7 +18,6 @@
 from ..utils.ilist import ilist
 from ..random.random import Random
 from .routing_algo import InfeasibleRouteError, Route, RoutingAlgorithm
-from .flow import FlowRoutingAlgorithm
 
 log = logging.getLogger(__name__)
 
@@ -321,15 +320,6 @@
         self.cr_num_retries_per_req = cr_num_retries_per_req
         self.mut_num_retries_per_req = mut_num_retries_per_req
         self.elitism_rate = elitism_rate
-<<<<<<< HEAD
-        log.debug("Generating initial population...")
-        self.dist_map = generate_dist_map(inst.topology.graph, content_placement)
-        self.population: list[Individual] = [
-            Individual.random(self.random, inst, self.dist_map, content_placement)
-            for _ in range(pop_size - 1)
-        ] + [Individual(FlowRoutingAlgorithm().route_instance(inst, content_placement))]
-=======
->>>>>>> c3cf38bc
 
     def select(
         self, population: list[Individual], fitness_evaluator: FitnessEvaluator
